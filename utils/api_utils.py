--- conflicted
+++ resolved
@@ -432,7 +432,6 @@
         RuntimeError: If the `gcloud` CLI is not found in the system PATH.
         subprocess.CalledProcessError: If the subprocess call fails.
     """
-<<<<<<< HEAD
     # First check if a UI SA token has been supplied via UI_SA_ID_TOKEN (e.g. Cloud Build CICD)
     ui_sa_id_token = os.getenv("UI_SA_ID_TOKEN")
     if ui_sa_id_token:
@@ -440,8 +439,6 @@
         return ui_sa_id_token
 
     logger.info(f"Aud:{audience}")
-=======
->>>>>>> e4b9858e
     req = Request()
     try:
         # Works in Cloud Run (metadata) and locally if ADC is a service account.
